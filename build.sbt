--- conflicted
+++ resolved
@@ -1,12 +1,7 @@
 import Dependencies._
 
-<<<<<<< HEAD
 val Scala2Version = "2.13.12"
-val Scala3Version = "3.3.0"
-=======
-val Scala2Version = "2.13.11"
 val Scala3Version = "3.3.1"
->>>>>>> c44ca0f1
 
 ThisBuild / scalaVersion := Scala3Version // For JDK 16 compatibility
 
